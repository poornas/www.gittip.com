from __future__ import division

from importlib import import_module
import os
import threading
import time
import traceback

import gittip
import gittip.wireup
from gittip import canonize, configure_payments
from gittip.security import authentication, csrf, x_frame_options
from gittip.utils import cache_static, timer
from gittip.elsewhere import platforms_ordered
from gittip.elsewhere import platform_classes


from aspen import log_dammit

# Wireup Algorithm
# ================

version_file = os.path.join(website.www_root, 'version.txt')
__version__ = open(version_file).read().strip()
website.version = os.environ['__VERSION__'] = __version__


website.renderer_default = "jinja2"
website.default_renderers_by_media_type['application/json'] = 'stdlib_format'

website.renderer_factories['jinja2'].Renderer.global_context = {
    'range': range,
    'unicode': unicode,
    'enumerate': enumerate,
    'len': len,
    'float': float,
    'type': type,
    'str': str
}


gittip.wireup.canonical()
website.db = gittip.wireup.db()
gittip.wireup.billing()
gittip.wireup.username_restrictions(website)
gittip.wireup.nanswers()
gittip.wireup.nmembers(website)
gittip.wireup.envvars(website)
tell_sentry = gittip.wireup.make_sentry_teller(website)

# this serves two purposes:
#  1) ensure all platform classes are created (and thus added to platform_classes)
#  2) keep the platform modules around to be added to the context below
platform_modules = {platform: import_module("gittip.elsewhere.%s" % platform)
                    for platform in platform_classes}

# The homepage wants expensive queries. Let's periodically select into an
# intermediate table.

UPDATE_HOMEPAGE_EVERY = int(os.environ['UPDATE_HOMEPAGE_EVERY'])
def update_homepage_queries():
    from gittip import utils
    while 1:
        try:
            utils.update_global_stats(website)
            utils.update_homepage_queries_once(website.db)
            website.db.self_check()
        except:
            if tell_sentry:
                tell_sentry(None)
            else:
                tb = traceback.format_exc().strip()
                log_dammit(tb)
        time.sleep(UPDATE_HOMEPAGE_EVERY)

if UPDATE_HOMEPAGE_EVERY > 0:
    homepage_updater = threading.Thread(target=update_homepage_queries)
    homepage_updater.daemon = True
    homepage_updater.start()
else:
    from gittip import utils
    utils.update_global_stats(website)


# Server Algorithm
# ================

def up_minthreads(website):
    # https://github.com/gittip/www.gittip.com/issues/1098
    # Discovered the following API by inspecting in pdb and browsing source.
    # This requires network_engine.bind to have already been called.
    request_queue = website.network_engine.cheroot_server.requests
    request_queue.min = website.min_threads


def setup_busy_threads_logging(website):
    # https://github.com/gittip/www.gittip.com/issues/1572
    log_every = website.log_busy_threads_every
    if log_every == 0:
        return

    pool = website.network_engine.cheroot_server.requests
    def log_busy_threads():
        time.sleep(0.5)  # without this we get a single log message where all threads are busy
        while 1:

            # Use pool.min and not pool.max because of the semantics of these
            # inside of Cheroot. (Max is a hard limit used only when pool.grow
            # is called, and it's never called except when the pool starts up,
            # when it's called with pool.min.)

            nbusy_threads = pool.min - pool.idle
            print("sample#aspen.busy_threads={}".format(nbusy_threads))
            time.sleep(log_every)

    thread = threading.Thread(target=log_busy_threads)
    thread.daemon = True
    thread.start()


website.server_algorithm.insert_before('start', up_minthreads)
website.server_algorithm.insert_before('start', setup_busy_threads_logging)


# Website Algorithm
# =================

def add_stuff_to_context(request):
<<<<<<< HEAD
    request.context['username'] = None
    request.context.update(platform_modules)
=======
    from gittip.elsewhere import bitbucket, github, twitter, bountysource, openstreetmap
    request.context['username'] = None
    request.context['bitbucket'] = bitbucket
    request.context['github'] = github
    request.context['twitter'] = twitter
    request.context['bountysource'] = bountysource
    request.context['openstreetmap'] = openstreetmap
>>>>>>> 9c842150


algorithm = website.algorithm
algorithm.functions = [ timer.start
                      , algorithm['parse_environ_into_request']
                      , algorithm['tack_website_onto_request']
                      , algorithm['raise_200_for_OPTIONS']

                      , canonize
                      , configure_payments
                      , authentication.inbound
                      , csrf.inbound
                      , add_stuff_to_context

                      , algorithm['dispatch_request_to_filesystem']
                      , algorithm['apply_typecasters_to_path']

                      , cache_static.inbound

                      , algorithm['get_response_for_socket']
                      , algorithm['get_resource_for_request']
                      , algorithm['get_response_for_resource']
                      , algorithm['get_response_for_exception']

                      , authentication.outbound
                      , csrf.outbound
                      , cache_static.outbound
                      , x_frame_options

                      , algorithm['log_traceback_for_5xx']
                      , algorithm['delegate_error_to_simplate']
                      , algorithm['log_traceback_for_exception']
                      , algorithm['log_result_of_request']

                      , timer.end
                       ]<|MERGE_RESOLUTION|>--- conflicted
+++ resolved
@@ -126,19 +126,8 @@
 # =================
 
 def add_stuff_to_context(request):
-<<<<<<< HEAD
     request.context['username'] = None
     request.context.update(platform_modules)
-=======
-    from gittip.elsewhere import bitbucket, github, twitter, bountysource, openstreetmap
-    request.context['username'] = None
-    request.context['bitbucket'] = bitbucket
-    request.context['github'] = github
-    request.context['twitter'] = twitter
-    request.context['bountysource'] = bountysource
-    request.context['openstreetmap'] = openstreetmap
->>>>>>> 9c842150
-
 
 algorithm = website.algorithm
 algorithm.functions = [ timer.start
