if not user.ANON:
    request.redirect('/%s/' % user.participant.username)
title = "Sign In"
[---]
{% extends "templates/base.html" %}
{% block box %}
    <div class="as-content">

    <p>Sign in using
<<<<<<< HEAD
    <a href="{{ twitter.oauth_url(website, u'opt-in', u'/about/me.html') }}">Twitter</a>, 
    <a href="{{ github.oauth_url(website, u'opt-in', u'/about/me.html') }}">GitHub</a>, 
    <a href="{{ bitbucket.oauth_url(website, u'opt-in', u'/about/me.html') }}">Bitbucket</a> 
    or
    <a href="{{ openstreetmap.oauth_url(website, u'opt-in', u'/about/me.html') }}">OpenStreetMap</a>
=======
    <a href="{{ twitter.oauth_url(website, unicode('opt-in'), unicode('/about/me.html')) }}">Twitter</a>, 
    <a href="{{ github.oauth_url(website, unicode('opt-in'), unicode('/about/me.html')) }}">GitHub</a>, 
    or
    <a href="{{ bitbucket.oauth_url(website, unicode('opt-in'), unicode('/about/me.html')) }}">Bitbucket</a>,
>>>>>>> 40a5e662
    and this page will redirect you to your profile.</p>

    <p>Thanks! :-)</p>

    </div>
{% endblock %}<|MERGE_RESOLUTION|>--- conflicted
+++ resolved
@@ -7,18 +7,11 @@
     <div class="as-content">
 
     <p>Sign in using
-<<<<<<< HEAD
-    <a href="{{ twitter.oauth_url(website, u'opt-in', u'/about/me.html') }}">Twitter</a>, 
-    <a href="{{ github.oauth_url(website, u'opt-in', u'/about/me.html') }}">GitHub</a>, 
-    <a href="{{ bitbucket.oauth_url(website, u'opt-in', u'/about/me.html') }}">Bitbucket</a> 
-    or
-    <a href="{{ openstreetmap.oauth_url(website, u'opt-in', u'/about/me.html') }}">OpenStreetMap</a>
-=======
     <a href="{{ twitter.oauth_url(website, unicode('opt-in'), unicode('/about/me.html')) }}">Twitter</a>, 
     <a href="{{ github.oauth_url(website, unicode('opt-in'), unicode('/about/me.html')) }}">GitHub</a>, 
+    <a href="{{ bitbucket.oauth_url(website, unicode('opt-in'), unicode('/about/me.html')) }}">Bitbucket</a>,
     or
-    <a href="{{ bitbucket.oauth_url(website, unicode('opt-in'), unicode('/about/me.html')) }}">Bitbucket</a>,
->>>>>>> 40a5e662
+    <a href="{{ openstreetmap.oauth_url(website, unicode('opt-in'), unicode('/about/me.html')) }}">OpenStreetMap</a>
     and this page will redirect you to your profile.</p>
 
     <p>Thanks! :-)</p>
