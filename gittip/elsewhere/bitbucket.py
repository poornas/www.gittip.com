import logging

import gittip
import requests
from aspen import json, log, Response
from aspen.http.request import PathPart
from aspen.utils import typecheck
from gittip.elsewhere import AccountElsewhere


BASE_API_URL = "https://bitbucket.org/api/1.0"


class BitbucketAccount(AccountElsewhere):
    platform = u'bitbucket'

    def get_url(self):
        url = "https://bitbucket.org/%s" % self.user_info["username"]
        return url


def oauth_url(website, action, then=""):
    """Return a URL to start oauth dancing with Bitbucket.

    For GitHub we can pass action and then through a querystring. For Bitbucket
    we can't, so we send people through a local URL first where we stash this
    info in an in-memory cache (eep! needs refactoring to scale).

    Not sure why website is here. Vestige from GitHub forebear?

    """
    then = then.encode('base64').strip()
    return "/on/bitbucket/redirect?action=%s&then=%s" % (action, then)


def get_user_info(db, username):
    """Get the given user's information from the DB or failing that, bitbucket.

    :param username:
        A unicode string representing a username in bitbucket.

    :returns:
        A dictionary containing bitbucket specific information for the user.
    """
<<<<<<< HEAD
    typecheck(username, (unicode, PathPart))
    rec = gittip.db.one( "SELECT user_info FROM elsewhere "
=======
    typecheck(username, (unicode, UnicodeWithParams))
    rec = db.one( "SELECT user_info FROM elsewhere "
>>>>>>> 5fca8da3
                         "WHERE platform='bitbucket' "
                         "AND user_info->'username' = %s"
                       , (username,)
                        )
    if rec is not None:
        user_info = rec
    else:
        url = "%s/users/%s?pagelen=100"
        user_info = requests.get(url % (BASE_API_URL, username))
        status = user_info.status_code
        content = user_info.content
        if status == 200:
            user_info = json.loads(content)['user']
        elif status == 404:
            raise Response(404,
                           "Bitbucket identity '{0}' not found.".format(username))
        else:
            log("Bitbucket api responded with {0}: {1}".format(status, content),
                level=logging.WARNING)
            raise Response(502, "Bitbucket lookup failed with %d." % status)

    return user_info<|MERGE_RESOLUTION|>--- conflicted
+++ resolved
@@ -42,13 +42,8 @@
     :returns:
         A dictionary containing bitbucket specific information for the user.
     """
-<<<<<<< HEAD
     typecheck(username, (unicode, PathPart))
-    rec = gittip.db.one( "SELECT user_info FROM elsewhere "
-=======
-    typecheck(username, (unicode, UnicodeWithParams))
     rec = db.one( "SELECT user_info FROM elsewhere "
->>>>>>> 5fca8da3
                          "WHERE platform='bitbucket' "
                          "AND user_info->'username' = %s"
                        , (username,)
