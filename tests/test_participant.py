--- conflicted
+++ resolved
@@ -11,9 +11,7 @@
 from gittip.elsewhere.bitbucket import BitbucketAccount
 from gittip.elsewhere.github import GitHubAccount
 from gittip.elsewhere.twitter import TwitterAccount
-<<<<<<< HEAD
 from gittip.elsewhere.openstreetmap import OpenStreetMapAccount
-=======
 from gittip.exceptions import (
     UsernameIsEmpty,
     UsernameTooLong,
@@ -23,7 +21,6 @@
     NoSelfTipping,
     BadAmount,
 )
->>>>>>> 0464c574
 from gittip.models._mixin_elsewhere import NeedConfirmation
 from gittip.models.participant import Participant
 from gittip.testing import Harness
