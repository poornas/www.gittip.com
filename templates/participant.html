{% extends "templates/base.html" %}

{% block box %}

<table class="on-profile{% if participant.is_suspicious %} is-suspicious{% endif %}">
    <tr>
        <td class="picture">
            <a href="/{{ participant.username }}/"><img src="{{ participant.get_img_src(128) }}" /></a>
        </td>
        <td class="giving-receiving">
        {% set giving = participant.get_dollars_giving() %}
        {% set receiving = participant.get_dollars_receiving() %}

        {% if giving > receiving and not participant.anonymous %}
            <h2 class="pad-sign">{{ participant.username }} gives</h2>
            <div class="number">
                {% if user.participant == participant %}
                $<span class="total-giving">{{ giving }}</span>
                {% else %}
                ${{ giving }}
                {% endif %}
            </div>
            <div class="unit pad-sign">per 
                week{% if receiving > 0 %}, and receives $<span class="total-receiving">{{ receiving }}</span>{% endif %}
            </div>
        {% elif receiving > 0 %}
            <h2 class="pad-sign">{{ participant.username }} receives</h2>
            <div class="number">$<span class="total-receiving">{{ receiving }}</span></div>
            <div class="unit pad-sign">per 
                week{% if giving > 0 %}, and gives 
                {% if participant.anonymous %}
                anonymously
                {% elif user.participant == participant %}
                $<span class="total-giving">{{ giving }}</span>
                {% else %}
                ${{ giving }}
                {% endif %}
                {% endif %}
            </div>
        {% else %}
            {% set age = participant.get_age_in_seconds() %}
            <h2>{{ participant.username }}
                {% if giving > 0 %}
                gives anonymously
                {% elif age < 60 %}
                just joined Gittip! :D
                {% elif age < (60 * 60 * 24 * 7) %}
                joined recently
                {% else %}
<<<<<<< HEAD
                is quietly watching the Gittip world
                {% end %}
=======
                is lurking
                {% endif %}
>>>>>>> 80248033
            </h2>
        {% endif %}
        </td>
    </tr>
</table>

{% if participant.accepts_tips %}
{% if (user.ANON or (participant != user.participant)) %}
{% include "templates/participant.tip.html" %}
{% endif %}
{% endif %}

{% block nav %}{% endblock %}

{% if participant.username == 'aaronsw' %}
<div class="nav level-3">
    <a href="http://news.ycombinator.com/item?id=5046845">RIP :`(</a>
</div>
<!--

After following Aaron's career for a decade, I interacted with him for the
first time three days before he committed suicide:

    https://twitter.com/aaronsw/status/288664016723791873

:`(

-->
{% endif %}

{% if user.ADMIN %}
<label class="is-suspicious-knob" data-username="{{ participant.username }}">
    Suspicious
    <input type="checkbox"
        {% if participant.is_suspicious %}checked="true"{% endif %} />
</label>
{% elif participant.is_suspicious %}
<div class="is-suspicious-indicator">Suspicious</div>
{% endif %}

{% endblock %}


{% block body %}

            <h2>Share</h2>

            <!-- http://developers.facebook.com/docs/reference/plugins/like/ -->
            <div id="fb-root"></div>
            <script>(function(d, s, id) {
              var js, fjs = d.getElementsByTagName(s)[0];
              if (d.getElementById(id)) return;
              js = d.createElement(s); js.id = id;
              js.src = "//connect.facebook.net/en_US/all.js#xfbml=1";
              fjs.parentNode.insertBefore(js, fjs);
            }(document, 'script', 'facebook-jssdk'));</script>
            <div class="fb-like" data-send="false" data-width="120" data-show-faces="false"></div>


            <!-- https://dev.twitter.com/docs/tweet-button -->
            <a href="https://twitter.com/share" 
               class="twitter-share-button" data-lang="en" 
               data-text="I just tipped a hard-working genius with Gittip. You can too:" 
               data-url="https://www.gittip.com/">Tweet</a>
            <script>!function(d,s,id){var js,fjs=d.getElementsByTagName(s)[0];if(!d.getElementById(id)){js=d.createElement(s);js.id=id;js.src="//platform.twitter.com/widgets.js";fjs.parentNode.insertBefore(js,fjs);}}(document,"script","twitter-wjs");</script>


            <!-- http://www.google.com/webmasters/+1/button/ -->
            <g:plusone size="small" annotation="inline" width="120"></g:plusone>
            <script type="text/javascript">
              (function() {
                var po = document.createElement('script'); po.type = 'text/javascript'; po.async = true;
                po.src = 'https://apis.google.com/js/plusone.js';
                var s = document.getElementsByTagName('script')[0]; s.parentNode.insertBefore(po, s);
              })();
            </script>

{% endblock %}<|MERGE_RESOLUTION|>--- conflicted
+++ resolved
@@ -47,13 +47,8 @@
                 {% elif age < (60 * 60 * 24 * 7) %}
                 joined recently
                 {% else %}
-<<<<<<< HEAD
                 is quietly watching the Gittip world
-                {% end %}
-=======
-                is lurking
                 {% endif %}
->>>>>>> 80248033
             </h2>
         {% endif %}
         </td>
